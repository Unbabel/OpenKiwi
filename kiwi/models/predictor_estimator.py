--- conflicted
+++ resolved
@@ -39,12 +39,9 @@
         sentence_level=True,
         sentence_ll=True,
         binary_level=True,
-<<<<<<< HEAD
-=======
         target_bad_weight=2.0,
         source_bad_weight=2.0,
         gaps_bad_weight=2.0,
->>>>>>> 253fcf02
         **kwargs
     ):
         """Predictor Estimator Hyperparams.

import logging
from collections import OrderedDict

import torch
from torch import nn
from torch.distributions.normal import Normal

from kiwi import constants as const
from kiwi.metrics import (
    CorrectMetric,
    ExpectedErrorMetric,
    F1Metric,
    LogMetric,
    PearsonMetric,
    PerplexityMetric,
    RMSEMetric,
    SpearmanMetric,
    ThresholdCalibrationMetric,
)
from kiwi.models.model import Model, QEModelConfig
from kiwi.models.predictor import Predictor, PredictorConfig
from kiwi.models.utils import apply_packed_sequence, make_loss_weights

logger = logging.getLogger(__name__)


class EstimatorConfig(PredictorConfig, QEModelConfig):
    def __init__(
        self,
        hidden_est=100,
        rnn_layers_est=1,
        mlp_est=True,
        dropout_est=0.0,
        start_stop=False,
        predict_target=True,
        predict_gaps=False,
        predict_source=False,
        token_level=True,
        sentence_level=True,
        sentence_ll=True,
        binary_level=True,
        **kwargs
    ):
        """Predictor Estimator Hyperparams.
        """
        super().__init__(
            predict_target=predict_target,
            predict_source=predict_source,
            predict_gaps=predict_gaps,
            **kwargs
        )
        self.start_stop = start_stop or predict_gaps
        self.hidden_est = hidden_est
        self.rnn_layers_est = rnn_layers_est
        self.mlp_est = mlp_est
        self.dropout_est = dropout_est
        self.predict_target = predict_target
        self.predict_gaps = predict_gaps
        self.predict_source = predict_source
        self.token_level = token_level
        self.sentence_level = sentence_level
        self.sentence_ll = sentence_ll
        self.binary_level = binary_level


@Model.register_subclass
class Estimator(Model):
    title = 'PredEst (Predictor-Estimator)'

    def __init__(
        self, vocabs, predictor_tgt=None, predictor_src=None, **kwargs
    ):

        super().__init__(vocabs=vocabs, ConfigCls=EstimatorConfig, **kwargs)

        if predictor_src:
            self.config.update(predictor_src.config)
        elif predictor_tgt:
            self.config.update(predictor_tgt.config)

        # Predictor Settings #
        self.predictors = nn.ModuleDict()
        predict_tgt = self.config.predict_target or self.config.predict_gaps
        if predict_tgt and not predictor_tgt:
            predictor_tgt = Predictor(
                vocabs=vocabs,
                predict_inverse=False,
                hidden_pred=self.config.hidden_pred,
                rnn_layers_pred=self.config.rnn_layers_pred,
                dropout_pred=self.config.dropout_pred,
                target_embeddings_size=self.config.target_embeddings_size,
                source_embeddings_size=self.config.source_embeddings_size,
                out_embeddings_size=self.config.out_embeddings_size,
            )
            self.predictors[const.TARGET] = predictor_tgt
        if self.config.predict_source and not predictor_src:
            predictor_src = Predictor(
                vocabs=vocabs,
                predict_inverse=True,
                hidden_pred=self.config.hidden_pred,
                rnn_layers_pred=self.config.rnn_layers_pred,
                dropout_pred=self.config.dropout_pred,
                target_embeddings_size=self.config.target_embeddings_size,
                source_embeddings_size=self.config.source_embeddings_size,
                out_embeddings_size=self.config.out_embeddings_size,
            )
            self.predictors[const.SOURCE] = predictor_src

        # Update the predictor vocabs if token level == True
        # Required by `get_mask` call in predictor forward with `pe` side
        # to determine padding IDs.
        if self.config.token_level:
            if predictor_src:
                predictor_src.vocabs = vocabs
            if predictor_tgt:
                predictor_tgt.vocabs = vocabs

        predictor_hidden = self.config.hidden_pred
        embedding_size = self.config.out_embeddings_size
        input_size = 2 * predictor_hidden + embedding_size

        self.lstm_input_size = input_size

        self.mlp = None
        self.sentence_pred = None
        self.sentence_sigma = None
        self.binary_pred = None
        self.binary_scale = None

        # Build Model #
        if self.config.start_stop:
            self.start_PreQEFV = nn.Parameter(torch.zeros(1, 1, embedding_size))
            self.end_PreQEFV = nn.Parameter(torch.zeros(1, 1, embedding_size))

        if self.config.mlp_est:
            self.mlp = nn.Sequential(
                nn.Linear(input_size, self.config.hidden_est), nn.Tanh()
            )
            self.lstm_input_size = self.config.hidden_est

        self.lstm = nn.LSTM(
            input_size=self.lstm_input_size,
            hidden_size=self.config.hidden_est,
            num_layers=self.config.rnn_layers_est,
            batch_first=True,
            dropout=self.config.dropout_est,
            bidirectional=True,
        )
        self.dropout = None
        if self.config.dropout_est:
            self.dropout = nn.Dropout(self.config.dropout_est)

        # Word Level Objectives #
        self.xents = nn.ModuleDict()
        self.tags_output_emb = nn.ModuleDict()
        for tag in self.config.output_tags:
            if tag == const.GAP_TAGS:
                tag_embedding_size = 4 * self.config.hidden_est
            else:
                tag_embedding_size = 2 * self.config.hidden_est
            self.tags_output_emb[tag] = nn.Linear(
                tag_embedding_size,
                self.config.nb_classes[tag]
            )
            weight = make_loss_weights(
                self.config.nb_classes[tag],
                self.config.bad_idx[tag],
                self.config.bad_weights[tag]
            )
            self.xents[tag] = nn.CrossEntropyLoss(
                reduction='sum',
                ignore_index=self.config.pad_idx[tag],
                weight=weight
            )

        # Multitask Learning Objectives #
        sentence_input_size = (
            2 * self.config.rnn_layers_est * self.config.hidden_est
        )
        if self.config.sentence_level:
            self.sentence_pred = nn.Sequential(
                nn.Linear(sentence_input_size, sentence_input_size // 2),
                nn.Sigmoid(),
                nn.Linear(sentence_input_size // 2, sentence_input_size // 4),
                nn.Sigmoid(),
                nn.Linear(sentence_input_size // 4, 1),
            )
            self.sentence_sigma = None
            if self.config.sentence_ll:
                # Predict truncated Gaussian distribution
                self.sentence_sigma = nn.Sequential(
                    nn.Linear(sentence_input_size, sentence_input_size // 2),
                    nn.Sigmoid(),
                    nn.Linear(
                        sentence_input_size // 2, sentence_input_size // 4
                    ),
                    nn.Sigmoid(),
                    nn.Linear(sentence_input_size // 4, 1),
                    nn.Sigmoid(),
                )
        if self.config.binary_level:
            self.binary_pred = nn.Sequential(
                nn.Linear(sentence_input_size, sentence_input_size // 2),
                nn.Tanh(),
                nn.Linear(sentence_input_size // 2, sentence_input_size // 4),
                nn.Tanh(),
                nn.Linear(sentence_input_size // 4, 2),
            )

        if self.config.sentence_level and not self.config.sentence_ll:
            self.mse_loss = nn.MSELoss(reduction='sum')
        if self.config.binary_level:
            self.xent_binary = nn.CrossEntropyLoss(reduction='sum')

    @staticmethod
    def fieldset(*args, **kwargs):
        from kiwi.data.fieldsets.predictor_estimator import build_fieldset

        return build_fieldset(*args, **kwargs)

    @staticmethod
    def from_options(vocabs, opts):
        """

        Args:
            vocabs:
            opts:
                predict_target (bool): Predict target tags
                predict_source (bool): Predict source tags
                predict_gaps (bool): Predict gap tags
                token_level (bool): Train predictor using PE field.
                sentence_level (bool): Predict Sentence Scores
                sentence_ll (bool): Use likelihood loss for sentence scores
                                    (instead of squared error)
                binary_level: Predict binary sentence labels
                target_bad_weight: Weight for target tags bad class. Default 3.0
                source_bad_weight: Weight for source tags bad class. Default 3.0
                gaps_bad_weight: Weight for gap tags bad class. Default 3.0

        Returns:

        """
        predictor_src = predictor_tgt = None
        if opts.load_pred_source:
            predictor_src = Predictor.from_file(opts.load_pred_source)
        if opts.load_pred_target:
            predictor_tgt = Predictor.from_file(opts.load_pred_target)

        model = Estimator(
            vocabs,
            predictor_tgt=predictor_tgt,
            predictor_src=predictor_src,
            hidden_est=opts.hidden_est,
            rnn_layers_est=opts.rnn_layers_est,
            mlp_est=opts.mlp_est,
            dropout_est=opts.dropout_est,
            start_stop=opts.start_stop,
            predict_target=opts.predict_target,
            predict_gaps=opts.predict_gaps,
            predict_source=opts.predict_source,
            token_level=opts.token_level,
            sentence_level=opts.sentence_level,
            sentence_ll=opts.sentence_ll,
            binary_level=opts.binary_level,
            target_bad_weight=opts.target_bad_weight,
            source_bad_weight=opts.source_bad_weight,
            gaps_bad_weight=opts.gaps_bad_weight,
            hidden_pred=opts.hidden_pred,
            rnn_layers_pred=opts.rnn_layers_pred,
            dropout_pred=opts.dropout_pred,
            share_embeddings=opts.dropout_est,
            embedding_sizes=opts.embedding_sizes,
            target_embeddings_size=opts.target_embeddings_size,
            source_embeddings_size=opts.source_embeddings_size,
            out_embeddings_size=opts.out_embeddings_size,
            predict_inverse=opts.predict_inverse,
        )
        return model

    def forward(self, batch):
        outputs = OrderedDict()
        contexts, hs = {}, {}
        for tag in self.config.output_tags:
            if tag == const.SOURCE_TAGS:
                side = const.SOURCE
            else:
                side = const.TARGET
            if side not in contexts:
                model_out = self.predictors[side](batch)
                input_seq, target_lengths = self.make_input(
                    model_out, batch, side
                )
<<<<<<< HEAD
                contexts[side], hs[side] = apply_packed_sequence(
                    self.lstm, input_seq, target_lengths
                )
            logits = self.predict_tags(contexts[side], tag=tag)
            outputs[tag] = logits
=======
                outputs[const.GAP_TAGS] = logits
        if self.config.predict_source:
            model_out_src = self.predictor_src(batch)
            input_seq, target_lengths = self.make_input(
                model_out_src, batch, const.SOURCE_TAGS
            )
            contexts_src, h_src = apply_packed_sequence(
                self.lstm, input_seq, target_lengths
            )

            logits = self.predict_tags(contexts_src)
            outputs[const.SOURCE_TAGS] = logits
>>>>>>> 0f2d1c0d

        # Sentence/Binary/Token Level prediction
        sentence_input = self.make_sentence_input(hs)
        if self.config.sentence_level:
            outputs.update(self.predict_sentence(sentence_input))

        if self.config.binary_level:
            bin_logits = self.binary_pred(sentence_input).squeeze()
            outputs[const.BINARY] = bin_logits

        if self.config.token_level and hasattr(batch, const.PE):
            if const.TARGET in self.predictors:
                model_out = self.predictors[const.TARGET](
                    batch, target_side=const.PE
                )
                logits = model_out[const.PE]
                outputs[const.PE] = logits
            if const.SOURCE in self.predictors:
                model_out = self.predictors[const.SOURCE](
                    batch, source_side=const.PE
                )
                logits = model_out[const.SOURCE]
                outputs[const.SOURCE] = logits

        return outputs

    def make_input(self, model_out, batch, side):
        """Make Input Sequence from predictor outputs. """
        PreQEFV = model_out[const.PREQEFV]
        PostQEFV = model_out[const.POSTQEFV]
        token_mask = self.get_mask(batch, side)
        batch_size = token_mask.shape[0]
        target_lengths = token_mask.sum(1)
        if self.config.start_stop:
            target_lengths += 2
            start = self.start_PreQEFV.expand(
                batch_size, 1, self.config.out_embeddings_size
            )
            end = self.end_PreQEFV.expand(
                batch_size, 1, self.config.out_embeddings_size
            )
            PreQEFV = torch.cat((start, PreQEFV, end), dim=1)
        else:
            PostQEFV = PostQEFV[:, 1:-1]

        input_seq = torch.cat([PreQEFV, PostQEFV], dim=-1)
        length, input_dim = input_seq.shape[1:]
        if self.mlp:
            input_flat = input_seq.view(batch_size * length, input_dim)
            input_flat = self.mlp(input_flat)
            input_seq = input_flat.view(
                batch_size, length, self.lstm_input_size
            )
        return input_seq, target_lengths

    def make_contexts_gaps(self, contexts):
        # Concat Contexts Shifted
        contexts = torch.cat((contexts[:, :-1], contexts[:, 1:]), dim=-1)
        return contexts

    def make_sentence_input(self, h):
        """Reshape last hidden state. """
        h = h[const.TARGET][0] if const.TARGET in h else h[const.SOURCE][0]
        h = h.contiguous().transpose(0, 1)
        return h.reshape(h.shape[0], -1)

    def predict_sentence(self, sentence_input):
        """Compute Sentence Score predictions."""
        outputs = OrderedDict()
        sentence_scores = self.sentence_pred(sentence_input).squeeze()
        outputs[const.SENTENCE_SCORES] = sentence_scores
        if self.sentence_sigma:
            # Predict truncated Gaussian on [0,1]
            sigma = self.sentence_sigma(sentence_input).squeeze()
            outputs[const.SENT_SIGMA] = sigma
            outputs['SENT_MU'] = outputs[const.SENTENCE_SCORES]
            mean = outputs['SENT_MU'].clone().detach()
            # Compute log-likelihood of x given mu, sigma
            normal = Normal(mean, sigma)
            # Renormalize on [0,1] for truncated Gaussian
            partition_function = (normal.cdf(1) - normal.cdf(0)).detach()
            outputs[const.SENTENCE_SCORES] = mean + (
                (
                    sigma ** 2
                    * (normal.log_prob(0).exp() - normal.log_prob(1).exp())
                )
                / partition_function
            )

        return outputs

    def predict_tags(self, contexts, tag):
        """Compute Tag Predictions."""
        if tag == const.GAP_TAGS:
            contexts = self.make_contexts_gaps(contexts)
        batch_size, length, hidden = contexts.shape
        if self.dropout:
            contexts = self.dropout(contexts)
        # Fold sequence length in batch dimension
        contexts_flat = contexts.contiguous().view(-1, hidden)
        logits_flat = self.tags_output_emb[tag](contexts_flat)
        logits = logits_flat.view(
            batch_size, length, self.config.nb_classes[tag]
        )
        if self.config.start_stop and tag != const.GAP_TAGS:
            logits = logits[:, 1:-1]
        return logits

    def sentence_loss(self, model_out, batch):
        """Compute Sentence score loss"""
        sentence_pred = model_out[const.SENTENCE_SCORES]
        sentence_scores = batch.sentence_scores
        if not self.sentence_sigma:
            return self.mse_loss(sentence_pred, sentence_scores)
        else:
            sigma = model_out[const.SENT_SIGMA]
            mean = model_out['SENT_MU']
            # Compute log-likelihood of x given mu, sigma
            normal = Normal(mean, sigma)
            # Renormalize on [0,1] for truncated Gaussian
            partition_function = (normal.cdf(1) - normal.cdf(0)).detach()
            nll = partition_function.log() - normal.log_prob(sentence_scores)
            return nll.sum()

    def word_loss(self, model_out, batch):
        """Compute Sequence Tagging Loss"""
        word_loss = OrderedDict()
        for tag in self.config.output_tags:
            logits = model_out[tag]
            logits = logits.transpose(1, 2)
            word_loss[tag] = self.xents[tag](logits, getattr(batch, tag))
        return word_loss

    def binary_loss(self, model_out, batch):
        """Compute Sentence Classification Loss"""
        labels = getattr(batch, const.BINARY)
        loss = self.xent_binary(model_out[const.BINARY], labels.long())
        return loss

    def loss(self, model_out, batch):
        """Compute Model Loss"""
        loss_dict = self.word_loss(model_out, batch)
        if self.config.sentence_level:
            loss_sent = self.sentence_loss(model_out, batch)
            loss_dict[const.SENTENCE_SCORES] = loss_sent
        if self.config.binary_level:
            loss_bin = self.binary_loss(model_out, batch)
            loss_dict[const.BINARY] = loss_bin
<<<<<<< HEAD
        if self.config.token_level:
            if const.TARGET in self.predictors:
                loss_token = self.predictors[const.TARGET].loss(
                    model_out, batch, target_side=const.PE
                )
            loss_dict[const.PE] = loss_token[const.PE]
            if const.SOURCE in self.predictors:
                loss_token = self.predictors[const.SOURCE].loss(
                    model_out, batch, source_side=const.PE
                )
                loss_dict[const.SOURCE] = loss_token[const.SOURCE]
=======

        if const.PE in model_out:
            loss_token = self.predictor_tgt.loss(
                model_out, batch, target_side=const.PE
            )
            loss_dict[const.PE] = loss_token[const.PE]
        if const.SOURCE in model_out:
            loss_token = self.predictor_src.loss(
                model_out, batch
            )
            loss_dict[const.SOURCE] = loss_token[const.SOURCE]
>>>>>>> 0f2d1c0d

        loss_dict[const.LOSS] = sum(loss.sum() for _, loss in loss_dict.items())
        return loss_dict

    def metrics(self):
        metrics = []

        if self.config.predict_target:
            metrics.append(
                F1Metric(
                    prefix=const.TARGET_TAGS,
                    target_name=const.TARGET_TAGS,
                    PAD=self.config.pad_idx[const.TARGET_TAGS],
                    labels=const.LABELS,
                )
            )
            metrics.append(
                ThresholdCalibrationMetric(
                    prefix=const.TARGET_TAGS,
                    target_name=const.TARGET_TAGS,
                    PAD=self.config.pad_idx[const.TARGET_TAGS],
                )
            )
            metrics.append(
                CorrectMetric(
                    prefix=const.TARGET_TAGS,
                    target_name=const.TARGET_TAGS,
                    PAD=self.config.pad_idx[const.TARGET_TAGS],
                )
            )

        if self.config.predict_source:
            metrics.append(
                F1Metric(
                    prefix=const.SOURCE_TAGS,
                    target_name=const.SOURCE_TAGS,
                    PAD=self.config.pad_idx[const.SOURCE_TAGS],
                    labels=const.LABELS,
                )
            )
            metrics.append(
                CorrectMetric(
                    prefix=const.SOURCE_TAGS,
                    target_name=const.SOURCE_TAGS,
                    PAD=self.config.pad_idx[const.SOURCE_TAGS],
                )
            )
        if self.config.predict_gaps:
            metrics.append(
                F1Metric(
                    prefix=const.GAP_TAGS,
                    target_name=const.GAP_TAGS,
                    PAD=self.config.pad_idx[const.GAP_TAGS],
                    labels=const.LABELS,
                )
            )
            metrics.append(
                CorrectMetric(
                    prefix=const.GAP_TAGS,
                    target_name=const.GAP_TAGS,
                    PAD=self.config.pad_idx[const.GAP_TAGS],
                )
            )

        if self.config.sentence_level:
            metrics.append(RMSEMetric(target_name=const.SENTENCE_SCORES))
            metrics.append(PearsonMetric(target_name=const.SENTENCE_SCORES))
            metrics.append(SpearmanMetric(target_name=const.SENTENCE_SCORES))
            if self.config.sentence_ll:
                metrics.append(
                    LogMetric(targets=[('model_out', const.SENT_SIGMA)])
                )
        if self.config.binary_level:
            metrics.append(
                CorrectMetric(prefix=const.BINARY, target_name=const.BINARY)
            )
        if self.config.token_level and self.predictor_tgt is not None:
            metrics.append(
                CorrectMetric(
                    prefix=const.PE,
                    target_name=const.PE,
                    PAD=self.config.pad_idx[const.PE],
                    STOP=self.config.stop_idx[const.PE],
                )
            )
            metrics.append(
                ExpectedErrorMetric(
                    prefix=const.PE,
                    target_name=const.PE,
                    PAD=self.config.pad_idx[const.PE],
                    STOP=self.config.stop_idx[const.PE],
                )
            )
            metrics.append(
                PerplexityMetric(
                    prefix=const.PE,
                    target_name=const.PE,
                    PAD=self.config.pad_idx[const.PE],
                    STOP=self.config.stop_idx[const.PE],
                )
            )
<<<<<<< HEAD
=======
        if self.config.token_level and self.predictor_src is not None:
            metrics.append(
                CorrectMetric(
                    prefix=const.SOURCE,
                    target_name=const.SOURCE,
                    PAD=const.PAD_ID,
                    STOP=const.STOP_ID,
                )
            )
            metrics.append(
                ExpectedErrorMetric(
                    prefix=const.SOURCE,
                    target_name=const.SOURCE,
                    PAD=const.PAD_ID,
                    STOP=const.STOP_ID,
                )
            )
            metrics.append(
                PerplexityMetric(
                    prefix=const.SOURCE,
                    target_name=const.SOURCE,
                    PAD=const.PAD_ID,
                    STOP=const.STOP_ID,
                )
            )
        metrics.append(
            TokenMetric(
                target_name=const.TARGET, STOP=const.STOP_ID, PAD=const.PAD_ID
            )
        )
>>>>>>> 0f2d1c0d
        return metrics

    def metrics_ordering(self):
        return max<|MERGE_RESOLUTION|>--- conflicted
+++ resolved
@@ -290,26 +290,11 @@
                 input_seq, target_lengths = self.make_input(
                     model_out, batch, side
                 )
-<<<<<<< HEAD
                 contexts[side], hs[side] = apply_packed_sequence(
                     self.lstm, input_seq, target_lengths
                 )
             logits = self.predict_tags(contexts[side], tag=tag)
             outputs[tag] = logits
-=======
-                outputs[const.GAP_TAGS] = logits
-        if self.config.predict_source:
-            model_out_src = self.predictor_src(batch)
-            input_seq, target_lengths = self.make_input(
-                model_out_src, batch, const.SOURCE_TAGS
-            )
-            contexts_src, h_src = apply_packed_sequence(
-                self.lstm, input_seq, target_lengths
-            )
-
-            logits = self.predict_tags(contexts_src)
-            outputs[const.SOURCE_TAGS] = logits
->>>>>>> 0f2d1c0d
 
         # Sentence/Binary/Token Level prediction
         sentence_input = self.make_sentence_input(hs)
@@ -389,7 +374,7 @@
             mean = outputs['SENT_MU'].clone().detach()
             # Compute log-likelihood of x given mu, sigma
             normal = Normal(mean, sigma)
-            # Renormalize on [0,1] for truncated Gaussian
+            # Predict the mean of truncated Gaussian with shape sigma, mu
             partition_function = (normal.cdf(1) - normal.cdf(0)).detach()
             outputs[const.SENTENCE_SCORES] = mean + (
                 (
@@ -458,31 +443,17 @@
         if self.config.binary_level:
             loss_bin = self.binary_loss(model_out, batch)
             loss_dict[const.BINARY] = loss_bin
-<<<<<<< HEAD
-        if self.config.token_level:
-            if const.TARGET in self.predictors:
-                loss_token = self.predictors[const.TARGET].loss(
-                    model_out, batch, target_side=const.PE
-                )
-            loss_dict[const.PE] = loss_token[const.PE]
-            if const.SOURCE in self.predictors:
-                loss_token = self.predictors[const.SOURCE].loss(
-                    model_out, batch, source_side=const.PE
-                )
-                loss_dict[const.SOURCE] = loss_token[const.SOURCE]
-=======
 
         if const.PE in model_out:
-            loss_token = self.predictor_tgt.loss(
+            loss_token = self.predictors[const.TARGET].loss(
                 model_out, batch, target_side=const.PE
             )
             loss_dict[const.PE] = loss_token[const.PE]
         if const.SOURCE in model_out:
-            loss_token = self.predictor_src.loss(
+            loss_token = self.predictors[const.SOURCE].loss(
                 model_out, batch
             )
             loss_dict[const.SOURCE] = loss_token[const.SOURCE]
->>>>>>> 0f2d1c0d
 
         loss_dict[const.LOSS] = sum(loss.sum() for _, loss in loss_dict.items())
         return loss_dict
@@ -559,7 +530,8 @@
             metrics.append(
                 CorrectMetric(prefix=const.BINARY, target_name=const.BINARY)
             )
-        if self.config.token_level and self.predictor_tgt is not None:
+
+        if self.config.token_level and const.TARGET in self.predictors:
             metrics.append(
                 CorrectMetric(
                     prefix=const.PE,
@@ -584,39 +556,32 @@
                     STOP=self.config.stop_idx[const.PE],
                 )
             )
-<<<<<<< HEAD
-=======
-        if self.config.token_level and self.predictor_src is not None:
+        if self.config.token_level and const.SOURCE in self.predictors:
             metrics.append(
                 CorrectMetric(
                     prefix=const.SOURCE,
                     target_name=const.SOURCE,
-                    PAD=const.PAD_ID,
-                    STOP=const.STOP_ID,
+                    PAD=self.config.pad_idx[const.SOURCE],
+                    STOP=self.config.stop_idx[const.SOURCE],
                 )
             )
             metrics.append(
                 ExpectedErrorMetric(
                     prefix=const.SOURCE,
                     target_name=const.SOURCE,
-                    PAD=const.PAD_ID,
-                    STOP=const.STOP_ID,
+                    PAD=self.config.pad_idx[const.SOURCE],
+                    STOP=self.config.stop_idx[const.SOURCE],
                 )
             )
             metrics.append(
                 PerplexityMetric(
                     prefix=const.SOURCE,
                     target_name=const.SOURCE,
-                    PAD=const.PAD_ID,
-                    STOP=const.STOP_ID,
-                )
-            )
-        metrics.append(
-            TokenMetric(
-                target_name=const.TARGET, STOP=const.STOP_ID, PAD=const.PAD_ID
-            )
-        )
->>>>>>> 0f2d1c0d
+                    PAD=self.config.pad_idx[const.SOURCE],
+                    STOP=self.config.stop_idx[const.SOURCE],
+                )
+            )
+
         return metrics
 
     def metrics_ordering(self):

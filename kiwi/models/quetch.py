from collections import OrderedDict

import torch
import torch.nn as nn
import torch.nn.functional as F

from kiwi import constants as const
from kiwi.data.fieldsets.quetch import build_fieldset
from kiwi.metrics import CorrectMetric, F1Metric, LogMetric
from kiwi.models.model import Model, QEModelConfig
from kiwi.models.utils import align_tensor, convolve_tensor, make_loss_weights


class QUETCHConfig(QEModelConfig):
    def __init__(
        self,
        vocabs,
        predict_target=True,
        predict_gaps=False,
        predict_source=False,
        source_embeddings_size=50,
        target_embeddings_size=50,
        hidden_sizes=[100],
        bad_weight=3.0,
        window_size=10,
        max_aligned=5,
        dropout=0.4,
        embeddings_dropout=0.4,
        freeze_embeddings=False,
    ):
        super().__init__(vocabs, predict_target, predict_source, predict_gaps)

        assert(sum((predict_target, predict_gaps, predict_source)) == 1)
        self.target_tags = self.output_tags[0]
        # Swap Directions

        self.target_side, self.source_side = const.TARGET, const.SOURCE
        if predict_source:
            self.target_side, self.source_side = (
                self.source_side, self.target_side,
            )

        source_vectors = vocabs[const.SOURCE].vectors
        target_vectors = vocabs[const.TARGET].vectors
        if source_vectors is not None:
            source_embeddings_size = source_vectors.size(1)
        if target_vectors is not None:
            target_embeddings_size = target_vectors.size(1)

        self.source_embeddings_size = source_embeddings_size
        self.target_embeddings_size = target_embeddings_size

        self.bad_weight = bad_weight
        self.dropout = dropout
        self.embeddings_dropout = embeddings_dropout
        self.freeze_embeddings = freeze_embeddings
        self.predict_target = predict_target
        self.predict_gaps = predict_gaps
        self.predict_source = predict_source

        self.window_size = window_size
        self.max_aligned = max_aligned
        self.hidden_sizes = hidden_sizes

        self.source_unaligned_idx = (
            vocabs[const.SOURCE].token_to_id(const.UNALIGNED)
        )
        self.target_unaligned_idx = (
            vocabs[const.TARGET].token_to_id(const.UNALIGNED)
        )


@Model.register_subclass
class QUETCH(Model):
    """QUality Estimation from scraTCH (QUETCH) model.

    TODO: add references.

    """

    title = 'QUETCH'

    def __init__(self, vocabs, **kwargs):

        super().__init__(vocabs=vocabs, ConfigCls=QUETCHConfig, **kwargs)

        self.source_emb = None
        self.target_emb = None
        self.embeddings_dropout = None
        self.linear = None
        self.dropout = None
        self.linear_out = None

        source_vectors = vocabs[const.SOURCE].vectors
        target_vectors = vocabs[const.TARGET].vectors
        self.build(source_vectors, target_vectors)

    @staticmethod
    def fieldset(*args, **kwargs):
        return build_fieldset(*args, **kwargs)

    @staticmethod
    def from_options(vocabs, opts):
        model = QUETCH(
            vocabs=vocabs,
            predict_target=opts.predict_target,
            predict_gaps=opts.predict_gaps,
            predict_source=opts.predict_source,
            source_embeddings_size=opts.source_embeddings_size,
            target_embeddings_size=opts.target_embeddings_size,
            hidden_sizes=opts.hidden_sizes,
            bad_weight=opts.bad_weight,
            window_size=opts.window_size,
            max_aligned=opts.max_aligned,
            dropout=opts.dropout,
            embeddings_dropout=opts.embeddings_dropout,
            freeze_embeddings=opts.freeze_embeddings,
        )
        return model

    def loss(self, model_out, target):
        # (bs*ts, nb_classes)
        probs = model_out[self.config.target_tags]
        # (bs*ts, )
        y = getattr(target, self.config.target_tags)

        predicted = probs.view(
            -1, self.config.nb_classes[self.config.target_tags]
        )
        y = y.view(-1)

        loss = self._loss(predicted, y)
        return {const.LOSS: loss}

    def _build_embeddings(self, source_vectors=None, target_vectors=None):
        # Embeddings layers:
        if source_vectors is not None:
            # source_embeddings_size = self.source_embeddings.size(1)
            self.source_emb = nn.Embedding(
                num_embeddings=source_vectors.size(0),
                embedding_dim=source_vectors.size(1),
                padding_idx=self.config.pad_idx[const.SOURCE],
                _weight=source_vectors,
            )
        else:
            self.source_emb = nn.Embedding(
                num_embeddings=self.config.vocab_sizes[const.SOURCE],
                embedding_dim=self.config.source_embeddings_size,
                padding_idx=self.config.pad_idx[const.SOURCE],
            )
        if target_vectors is not None:
            self.target_emb = nn.Embedding(
                num_embeddings=target_vectors.size(0),
                embedding_dim=target_vectors.size(1),
                padding_idx=self.config.pad_idx[const.TARGET],
                _weight=target_vectors,
            )
        else:
            self.target_emb = nn.Embedding(
                num_embeddings=self.config.vocab_sizes[const.TARGET],
                embedding_dim=self.config.target_embeddings_size,
                padding_idx=self.config.pad_idx[const.TARGET],
            )
        if self.config.freeze_embeddings:
            self.source_emb.weight.requires_grad = False
            self.source_emb.bias.requires_grad = False
            self.target_emb.weight.requires_grad = False
            self.target_emb.bias.requires_grad = False

        self.embeddings_dropout = nn.Dropout(self.config.embeddings_dropout)

    def build(self, source_vectors=None, target_vectors=None):

        hidden_size = self.config.hidden_sizes[0]
        nb_classes = self.config.nb_classes[self.config.target_tags]
        dropout = self.config.dropout

        weight = make_loss_weights(
            nb_classes,
            self.config.bad_idx[self.config.target_tags],
            self.config.bad_weight
        )

<<<<<<< HEAD
        self._loss = nn.NLLLoss(
            weight=weight,
            ignore_index=self.config.pad_idx[self.config.target_tags]
        )
=======
        self._loss = nn.CrossEntropyLoss(weight=weight, ignore_index=const.PAD_TAGS_ID)
>>>>>>> 70602440

        # Embeddings layers:
        self._build_embeddings(source_vectors, target_vectors)

        feature_set_size = (
            self.config.source_embeddings_size
            + self.config.target_embeddings_size
        ) * self.config.window_size

        self.linear = nn.Linear(feature_set_size, hidden_size)
        self.linear_out = nn.Linear(hidden_size, nb_classes)

        self.dropout = nn.Dropout(dropout)

        torch.nn.init.xavier_uniform_(self.linear.weight)
        torch.nn.init.xavier_uniform_(self.linear_out.weight)
        torch.nn.init.constant_(self.linear.bias, 0.0)
        torch.nn.init.constant_(self.linear_out.bias, 0.0)

        self.is_built = True

    def make_input(self, batch, side):
        target_input, target_lengths = getattr(batch, const.TARGET)
        source_input, source_lengths = getattr(batch, const.SOURCE)
        alignments = batch.alignments

        if self.config.predict_gaps:
            target_input = F.pad(
                target_input,
                pad=(0, 1),
                value=self.config.target_unaligned_idx,
            )
            source_input = F.pad(
                source_input,
                pad=(0, 1),
                value=self.config.source_unaligned_idx,
            )

        target_input = convolve_tensor(
            target_input,
            self.config.window_size,
            self.config.pad_idx[const.TARGET],
        )

        source_input = convolve_tensor(
            source_input,
            self.config.window_size,
            self.config.pad_idx[const.SOURCE],
        )

        if side == const.SOURCE_TAGS:
            alignments = [
                [alignment[::-1] for alignment in example_alignment]
                for example_alignment in alignments
            ]
            target_input, nb_alignments = align_tensor(
                target_input,
                alignments,
                self.config.max_aligned,
                self.config.target_unaligned_idx,
                self.config.pad_idx[const.TARGET],
                pad_size=source_input.shape[1],
            )
        else:
            source_input, nb_alignments = align_tensor(
                source_input,
                alignments,
                self.config.max_aligned,
                self.config.source_unaligned_idx,
                self.config.pad_idx[const.SOURCE],
                pad_size=target_input.shape[1],
            )

        return target_input, source_input, nb_alignments

    def forward(self, batch):
        assert self.is_built

        target_input, source_input, nb_alignments = self.make_input(
            batch, self.config.target_tags
        )

        #
        # Source Branch
        #
        # (bs, ts, aligned, window) -> (bs, ts, aligned, window, emb)
        h_source = self.source_emb(source_input)

        if len(h_source.shape) == 5:
            # (bs, ts, aligned, window, emb) -> (bs, ts, window, emb)
            h_source = h_source.sum(2, keepdim=False) / nb_alignments.unsqueeze(
                -1
            ).unsqueeze(-1)

        # (bs, ts, window, emb) -> (bs, ts, window * emb)
        h_source = h_source.view(source_input.size(0), source_input.size(1), -1)

        #
        # Target Branch
        #
        # (bs, ts * window) -> (bs, ts * window, emb)
        h_target = self.target_emb(target_input)

        if len(h_target.shape) == 5:
            # (bs, ts, aligned, window, emb) -> (bs, ts, window, emb)
            h_target = h_target.sum(2, keepdim=False) / nb_alignments.unsqueeze(
                -1
            ).unsqueeze(-1)

        # (bs, ts * window, emb) -> (bs, ts, window * emb)
        h_target = h_target.view(target_input.size(0), target_input.size(1), -1)

        #
        # POS tags branches
        #
        feature_set = (h_source, h_target)

        #
        # Merge Branches
        #
        # (bs, ts, window * emb) -> (bs, ts, 2 * window * emb)
        h = torch.cat(feature_set, dim=-1)
        h = self.embeddings_dropout(h)
        # (bs, ts, 2 * window * emb) -> (bs, ts, hs)
        h = torch.tanh(self.linear(h))
        h = self.dropout(h)

        # (bs, ts, hs) -> (bs, ts, 2)
        h = self.linear_out(h)

        outputs = OrderedDict()
        outputs[self.config.target_tags] = h
        return outputs

    @staticmethod
    def _unmask(tensor, mask):
        lengths = mask.int().sum(dim=-1)
        return [x[: lengths[i]] for i, x in enumerate(tensor)]

    def metrics(self):
        metrics = []

        if self.config.predict_target:
            metrics.append(
                F1Metric(
                    prefix=const.TARGET_TAGS,
                    target_name=const.TARGET_TAGS,
                    PAD=self.config.pad_idx[self.config.target_tags],
                    labels=const.LABELS,
                )
            )
            metrics.append(
                CorrectMetric(
                    prefix=const.TARGET_TAGS,
                    target_name=const.TARGET_TAGS,
                    PAD=self.config.pad_idx[self.config.target_tags],
                )
            )
        if self.config.predict_source:
            metrics.append(
                F1Metric(
                    prefix=const.SOURCE_TAGS,
                    target_name=const.SOURCE_TAGS,
                    PAD=self.config.pad_idx[self.config.target_tags],
                    labels=const.LABELS,
                )
            )
            metrics.append(
                CorrectMetric(
                    prefix=const.SOURCE_TAGS,
                    target_name=const.SOURCE_TAGS,
                    PAD=self.config.pad_idx[self.config.target_tags],
                )
            )
        if self.config.predict_gaps:
            metrics.append(
                F1Metric(
                    prefix=const.GAP_TAGS,
                    target_name=const.GAP_TAGS,
                    PAD=self.config.pad_idx[self.config.target_tags],
                    labels=const.LABELS,
                )
            )
            metrics.append(
                CorrectMetric(
                    prefix=const.GAP_TAGS,
                    target_name=const.GAP_TAGS,
                    PAD=self.config.pad_idx[self.config.target_tags],
                )
            )

        metrics.append(LogMetric(targets=[(const.LOSS, const.LOSS)]))

        return metrics

    def metrics_ordering(self):
        return max<|MERGE_RESOLUTION|>--- conflicted
+++ resolved
@@ -181,14 +181,10 @@
             self.config.bad_weight
         )
 
-<<<<<<< HEAD
-        self._loss = nn.NLLLoss(
+        self._loss = nn.CrossEntropyLoss(
             weight=weight,
             ignore_index=self.config.pad_idx[self.config.target_tags]
         )
-=======
-        self._loss = nn.CrossEntropyLoss(weight=weight, ignore_index=const.PAD_TAGS_ID)
->>>>>>> 70602440
 
         # Embeddings layers:
         self._build_embeddings(source_vectors, target_vectors)

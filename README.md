--- conflicted
+++ resolved
@@ -15,15 +15,10 @@
 
 ## News
 
-<<<<<<< HEAD
 * An experimental demonstration interface called OpenKiwi Tasting has been released on [GitHub](https://github.com/Unbabel/OpenKiwiTasting) and can be checked out in [Streamlit Share](https://share.streamlit.io/unbabel/openkiwitasting/main).
 
 * A new major version (2.0.0) of OpenKiwi has been released. Introducing HuggingFace Transformers support and adoption of Pytorch-lightning.
 For a condensed view of changed, check the [changelog](CHANGELOG.md)
-=======
-A new major version (2.0.0) of OpenKiwi has been released. Introducing HuggingFace Transformers support and adoption of Pytorch-lightning.
-For a condensed view of changed, check the [changelog](https://github.com/Unbabel/OpenKiwi/blob/master/CHANGELOG.md)
->>>>>>> 86568d0e
 
 * Following our nomination in early July, we are happy to announce we won the [Best Demo Paper at ACL 2019](http://www.acl2019.org/EN/winners-of-acl-2019-best-paper-awards.xhtml)! Congratulations to the whole team and huge thanks for supporters and issue reporters.
 

import pytest

from conftest import check_computation, check_jackknife
from kiwi import constants
from kiwi.models.quetch import QUETCH


@pytest.fixture
def wmt18_opts(quetch_opts, data_opts_18):
    quetch_opts.__dict__.update(data_opts_18.__dict__)
    return quetch_opts


@pytest.fixture
def target_opts(wmt18_opts):
    options = wmt18_opts
    options.predict_target = True
    options.predict_gaps = False
    options.predict_source = False
    return options


@pytest.fixture
def gap_opts(wmt18_opts):
    options = wmt18_opts
    options.predict_target = False
    options.predict_gaps = True
    options.predict_source = False
    return options


@pytest.fixture
def source_opts(wmt18_opts):
    options = wmt18_opts
    options.predict_target = False
    options.predict_gaps = False
    options.predict_source = True
    return options


def test_computation_target(temp_output_dir, train_opts, target_opts, atol):
    check_computation(
        QUETCH,
        temp_output_dir,
        train_opts,
        target_opts,
        output_name=constants.TARGET_TAGS,
        expected_avg_probs=0.361237,
        atol=atol,
    )


def test_computation_gaps(temp_output_dir, train_opts, gap_opts, atol):
    check_computation(
        QUETCH,
        temp_output_dir,
        train_opts,
        gap_opts,
        output_name=constants.GAP_TAGS,
        expected_avg_probs=0.251563,
        atol=atol,
    )


def test_computation_source(temp_output_dir, train_opts, source_opts, atol):
    check_computation(
        QUETCH,
        temp_output_dir,
        train_opts,
        source_opts,
        output_name=constants.SOURCE_TAGS,
<<<<<<< HEAD
        expected_avg_probs=0.358804,
=======
        expected_avg_probs=0.355306,
>>>>>>> 70602440
        atol=atol,
    )


def test_jackknifing_target(temp_output_dir, train_opts, target_opts, atol):
    check_jackknife(
        QUETCH,
        temp_output_dir,
        train_opts,
        target_opts,
        output_name=constants.TARGET_TAGS,
        expected_avg_probs=0.403426,
        atol=atol,
    )


def test_jackknifing_gaps(temp_output_dir, train_opts, gap_opts, atol):
    check_jackknife(
        QUETCH,
        temp_output_dir,
        train_opts,
        gap_opts,
        output_name=constants.GAP_TAGS,
        expected_avg_probs=0.279053,
        atol=atol,
    )


def test_jackknifing_source(temp_output_dir, train_opts, source_opts, atol):
    check_jackknife(
        QUETCH,
        temp_output_dir,
        train_opts,
        source_opts,
        output_name=constants.SOURCE_TAGS,
<<<<<<< HEAD
        expected_avg_probs=0.397483,
=======
        expected_avg_probs=0.394607,
>>>>>>> 70602440
        atol=atol,
    )


if __name__ == '__main__':  # pragma: no cover
    pytest.main([__file__])  # pragma: no cover<|MERGE_RESOLUTION|>--- conflicted
+++ resolved
@@ -69,11 +69,11 @@
         train_opts,
         source_opts,
         output_name=constants.SOURCE_TAGS,
-<<<<<<< HEAD
+        ###<<<<<<< HEAD
         expected_avg_probs=0.358804,
-=======
-        expected_avg_probs=0.355306,
->>>>>>> 70602440
+        # =======
+        # expected_avg_probs=0.355306,
+        # >>>>>>> master
         atol=atol,
     )
 
@@ -109,11 +109,11 @@
         train_opts,
         source_opts,
         output_name=constants.SOURCE_TAGS,
-<<<<<<< HEAD
+        #<<<<<<< HEAD
         expected_avg_probs=0.397483,
-=======
-        expected_avg_probs=0.394607,
->>>>>>> 70602440
+        # =======
+        # expected_avg_probs=0.394607,
+        # >>>>>>> master
         atol=atol,
     )
 
